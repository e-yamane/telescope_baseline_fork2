--- conflicted
+++ resolved
@@ -14,12 +14,7 @@
 
     Properties:
     Only getter is implemented without attribute:
-<<<<<<< HEAD
-        telescope_through_put, total_efficiency, orbital_period, earth_mu, earth_c1, earth_c2, inclination,
-        aperture_inner_diameter,
-=======
         average_telescope_throughput, total_efficiency, orbital_period, earth_mu, earth_c1, earth_c2, inclination
->>>>>>> 95bfbbcc
 
     Only getter is implemented with attribute:
         pixel_size, maneuver_time, large_maneuver_time, detector_format_x, detector_format_y,
@@ -86,7 +81,6 @@
         self.__background_photon_flux = 5  # electrons / sec / pixel
         self.__detector_placement_x = 2
         self.__detector_placement_y = 2
-<<<<<<< HEAD
         self.__detector_separation_x = 0.02196  # meter
         self.__detector_separation_y = 0.02196  # meter
         self.__orbital_altitude = 5.5E5  # meter
@@ -105,46 +99,27 @@
         self.__cell_pix = 13
         self.__use_M_flag = False
         self.__reference_wave_length = 1.4e-6
-=======
-        self.__orbital_height = 5.5E5  # meter
         test_data = 'data/teleff.json'
         spec_list = pkg_resources.resource_filename('telescope_baseline', test_data)
         self.__optics_efficiency = Efficiency.from_json(spec_list)
->>>>>>> 95bfbbcc
 
     @property
     def effective_pupil_diameter(self):
         return self.__effective_pupil_diameter
 
-<<<<<<< HEAD
     def set_effective_pupil_diameter(self, value):
         self.__effective_pupil_diameter = value
-=======
-    def set_aperture_diameter(self, value):
-        if value < self.__aperture_inner_diameter:
-            raise ValueError('diameter value ' + str(value) + ' is smaller than inner diameter '
-                             + str(self.__aperture_inner_diameter) + '.')
-        self.__aperture_diameter = value
->>>>>>> 95bfbbcc
 
     @property
     def central_obscuration_ratio(self):
         return self.__central_obscuration_ratio
 
-<<<<<<< HEAD
     def set_central_obscuration_ratio(self, value):
         self.__central_obscuration_ratio = value
 
     @property
     def aperture_inner_diameter(self):
         return self.__effective_pupil_diameter * self.__central_obscuration_ratio
-=======
-    def set_aperture_inner_diameter(self, value):
-        if value > self.__aperture_diameter:
-            raise ValueError('inner diameter value ' + str(value) + ' is larger than diameter '
-                             + str(self.__aperture_diameter) + '.')
-        self.__aperture_inner_diameter = value
->>>>>>> 95bfbbcc
 
     @property
     def effective_focal_length(self):
